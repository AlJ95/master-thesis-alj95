--- conflicted
+++ resolved
@@ -4,17 +4,11 @@
 .venv-RAGBench
 .venv-haystack
 .venv-fastrag
-<<<<<<< HEAD
-
-# Data 
-code/RAGBench/src/data/
-=======
 .venv-312
 
 # Data 
 code/RAGBench/src/data/
 code/ragnroll_project/data/se_vulnerability
->>>>>>> a25406a7
 
 # DS_Store
 .DS_Store
@@ -22,9 +16,6 @@
 **/.DS_Store
 **/._.DS_Store
 
-<<<<<<< HEAD
-.env
-=======
 .env
 
 # deepeval
@@ -79,5 +70,4 @@
 # Backup files
 *~
 *.bak
-*.sav
->>>>>>> a25406a7
+*.sav